//
// Copyright (c) 2024 Hemi Labs, Inc.
//
// This file is part of the posixutils-rs project covered under
// the MIT License.  For the full license text, please see the LICENSE
// file in the root directory of this project.
// SPDX-License-Identifier: MIT
//

mod basename;
mod dirname;
<<<<<<< HEAD
mod realpath_new;
=======
mod realpath;
>>>>>>> ca8f2e66
<|MERGE_RESOLUTION|>--- conflicted
+++ resolved
@@ -9,8 +9,5 @@
 
 mod basename;
 mod dirname;
-<<<<<<< HEAD
-mod realpath_new;
-=======
 mod realpath;
->>>>>>> ca8f2e66
+mod realpath_new;